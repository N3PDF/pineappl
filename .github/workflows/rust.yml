name: Rust

on:
  push:
    branches: [master]
  pull_request:
    branches: [master]

env:
  CARGO_TERM_COLOR: always

jobs:
  build:
    runs-on: ubuntu-latest
    steps:
<<<<<<< HEAD
      - uses: actions/checkout@v2
      - name: Set up Python 3.7
        uses: actions/setup-python@v2
        with:
          python-version: 3.7
      - name: Install LHAPDF 6.3.0
        run: |
          wget 'https://lhapdf.hepforge.org/downloads/?f=LHAPDF-6.3.0.tar.gz' -O LHAPDF-6.3.0.tar.gz
          tar xzf LHAPDF-6.3.0.tar.gz
          cd LHAPDF-6.3.0
          ./configure --prefix=${HOME}/prefix
          make -j
          make install
          echo "${HOME}/prefix/bin" >> $GITHUB_PATH
          echo "LD_LIBRARY_PATH=${HOME}/prefix/lib" >> $GITHUB_ENV
          echo "PKG_CONFIG_PATH=${HOME}/prefix/lib/pkgconfig" >> $GITHUB_ENV
          echo "PYTHONPATH=${HOME}/prefix/lib/python3.7/site-packages" >> $GITHUB_ENV
      - name: Install NNPDF31_nlo_as_0118_luxqed
        run: |
          lhapdf install NNPDF31_nlo_as_0118_luxqed
      - name: Install Rust nightly
        uses: actions-rs/toolchain@v1
        with:
          toolchain: nightly
          default: true
      - name: Run cargo check
        uses: actions-rs/cargo@v1
        with:
          command: check
          args: --verbose
      - name: Generate doctest coverage
        uses: actions-rs/tarpaulin@v0.1
        with:
          args: --workspace --exclude pineappl_cli --exclude pineappl_capi --exclude pineappl_py --ignore-tests
          run-types: Doctests,Tests
      - name: Upload to codecov.io
        uses: codecov/codecov-action@v1
        with:
          token: ${{secrets.CODECOV_TOKEN}}
      - name: Install cargo-c
        uses: actions-rs/cargo@v1
        with:
          command: install
          args: cargo-c
      - name: Install PineAPPL's C API
        run: |
          ls -alR $HOME/prefix
          cargo cinstall -vv --prefix=$HOME/prefix --manifest-path pineappl_capi/Cargo.toml
      - name: Test C++ example
        run: |
          cd examples/cpp
          make
          ./dyaa
          test -f ./DY-LO-AA.pineappl
          cd ../../
      - name: Install Python wrapper
        run: |
          python -m pip install --upgrade pip
          pip install pylint
          pip install pytest
          cd wrappers/python
          pip install .
          pylint src -E -d E1123,E1120
      - name: Test with pytest
        run: |
          pytest --pyargs pineappl
=======
    - uses: actions/checkout@v2
    - name: Set up Python 3.7
      uses: actions/setup-python@v2
      with:
        python-version: 3.7
    - uses: actions/cache@v2
      id: cache-lhapdf
      with:
        path: ~/prefix
        key: ${{ runner.os }}-lhapdf-${{ hashFiles('prefix/**') }}
    - name: Set LHAPDF paths
      run: |
        echo "${HOME}/prefix/bin" >> $GITHUB_PATH
        echo "LD_LIBRARY_PATH=${HOME}/prefix/lib" >> $GITHUB_ENV
        echo "PKG_CONFIG_PATH=${HOME}/prefix/lib/pkgconfig" >> $GITHUB_ENV
        echo "PYTHONPATH=${HOME}/prefix/lib/python3.7/site-packages" >> $GITHUB_ENV
    - name: Install LHAPDF 6.3.0
      if: steps.cache-lhapdf.outputs.cache-hit != 'true'
      run: |
        wget 'https://lhapdf.hepforge.org/downloads/?f=LHAPDF-6.3.0.tar.gz' -O LHAPDF-6.3.0.tar.gz
        tar xzf LHAPDF-6.3.0.tar.gz
        cd LHAPDF-6.3.0
        ./configure --prefix=${HOME}/prefix
        make -j
        make install
        lhapdf install NNPDF31_nlo_as_0118_luxqed
    - name: Install Rust nightly
      uses: actions-rs/toolchain@v1
      with:
          toolchain: nightly
          default: true
    - uses: actions/cache@v2
      with:
        path: |
          ~/.cargo/registry
          ~/.cargo/git
          target
        key: ${{ runner.os }}-cargo-${{ hashFiles('**/Cargo.lock') }}
    - name: Run cargo check
      uses: actions-rs/cargo@v1
      with:
        command: check
        args: --verbose
    - name: Generate doctest coverage
      uses: actions-rs/tarpaulin@v0.1
      with:
        args: --workspace --exclude pineappl_cli --exclude pineappl_capi --ignore-tests
        run-types: Doctests,Tests
    - name: Upload to codecov.io
      uses: codecov/codecov-action@v1
      with:
        token: ${{secrets.CODECOV_TOKEN}}
    - name: Install cargo-c
      uses: actions-rs/cargo@v1
      with:
        command: install
        args: cargo-c
    - name: Install PineAPPL's C API
      run: |
        ls -alR $HOME/prefix
        cargo cinstall -vv --prefix=$HOME/prefix --manifest-path pineappl_capi/Cargo.toml
    - name: Test C++ example
      run: |
        cd examples/cpp
        make
        ./dyaa
        test -f ./DY-LO-AA.pineappl
        cd ../../
    - name: Install Python wrapper
      run: |
        python -m pip install --upgrade pip
        pip install pylint
        pip install pytest
        cd wrappers/python
        pip install .
        pylint src -E -d E1123,E1120
    - name: Test with pytest
      run: |
        pytest --pyargs pineappl
>>>>>>> 3c336be4
<|MERGE_RESOLUTION|>--- conflicted
+++ resolved
@@ -13,74 +13,6 @@
   build:
     runs-on: ubuntu-latest
     steps:
-<<<<<<< HEAD
-      - uses: actions/checkout@v2
-      - name: Set up Python 3.7
-        uses: actions/setup-python@v2
-        with:
-          python-version: 3.7
-      - name: Install LHAPDF 6.3.0
-        run: |
-          wget 'https://lhapdf.hepforge.org/downloads/?f=LHAPDF-6.3.0.tar.gz' -O LHAPDF-6.3.0.tar.gz
-          tar xzf LHAPDF-6.3.0.tar.gz
-          cd LHAPDF-6.3.0
-          ./configure --prefix=${HOME}/prefix
-          make -j
-          make install
-          echo "${HOME}/prefix/bin" >> $GITHUB_PATH
-          echo "LD_LIBRARY_PATH=${HOME}/prefix/lib" >> $GITHUB_ENV
-          echo "PKG_CONFIG_PATH=${HOME}/prefix/lib/pkgconfig" >> $GITHUB_ENV
-          echo "PYTHONPATH=${HOME}/prefix/lib/python3.7/site-packages" >> $GITHUB_ENV
-      - name: Install NNPDF31_nlo_as_0118_luxqed
-        run: |
-          lhapdf install NNPDF31_nlo_as_0118_luxqed
-      - name: Install Rust nightly
-        uses: actions-rs/toolchain@v1
-        with:
-          toolchain: nightly
-          default: true
-      - name: Run cargo check
-        uses: actions-rs/cargo@v1
-        with:
-          command: check
-          args: --verbose
-      - name: Generate doctest coverage
-        uses: actions-rs/tarpaulin@v0.1
-        with:
-          args: --workspace --exclude pineappl_cli --exclude pineappl_capi --exclude pineappl_py --ignore-tests
-          run-types: Doctests,Tests
-      - name: Upload to codecov.io
-        uses: codecov/codecov-action@v1
-        with:
-          token: ${{secrets.CODECOV_TOKEN}}
-      - name: Install cargo-c
-        uses: actions-rs/cargo@v1
-        with:
-          command: install
-          args: cargo-c
-      - name: Install PineAPPL's C API
-        run: |
-          ls -alR $HOME/prefix
-          cargo cinstall -vv --prefix=$HOME/prefix --manifest-path pineappl_capi/Cargo.toml
-      - name: Test C++ example
-        run: |
-          cd examples/cpp
-          make
-          ./dyaa
-          test -f ./DY-LO-AA.pineappl
-          cd ../../
-      - name: Install Python wrapper
-        run: |
-          python -m pip install --upgrade pip
-          pip install pylint
-          pip install pytest
-          cd wrappers/python
-          pip install .
-          pylint src -E -d E1123,E1120
-      - name: Test with pytest
-        run: |
-          pytest --pyargs pineappl
-=======
     - uses: actions/checkout@v2
     - name: Set up Python 3.7
       uses: actions/setup-python@v2
@@ -159,5 +91,4 @@
         pylint src -E -d E1123,E1120
     - name: Test with pytest
       run: |
-        pytest --pyargs pineappl
->>>>>>> 3c336be4
+        pytest --pyargs pineappl